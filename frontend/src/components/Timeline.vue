--- conflicted
+++ resolved
@@ -301,6 +301,7 @@
 
 async function handleDrop(event: DragEvent) {
   event.preventDefault()
+  console.log('时间轴接收到拖拽事件')
 
   // 暂停播放以便进行编辑
   if (isWebAVReady() && videoStore.isPlaying) {
@@ -331,11 +332,8 @@
 
       const dropX = event.clientX - trackContentRect.left
       const dropTime = videoStore.pixelToTime(dropX, timelineWidth.value)
-<<<<<<< HEAD
-=======
       console.log(`🎯 拖拽素材到时间轴: ${mediaItem.name}`)
       console.log(`📍 拖拽位置: ${dropX}px, 对应时间: ${dropTime.toFixed(2)}s, 目标轨道: ${targetTrackId}`)
->>>>>>> 3c4b17a2
 
       // 如果拖拽位置超出当前时间轴长度，动态扩展时间轴
       videoStore.expandTimelineIfNeeded(dropTime + 10) // 预留10秒缓冲
@@ -368,41 +366,6 @@
   startTime: number,
   trackId: number = 1,
 ): Promise<void> {
-<<<<<<< HEAD
-
-  // 创建一个虚拟的 File 对象，用于兼容现有的 VideoClip 接口
-  // 注意：这里我们主要使用 URL，File 对象主要用于显示文件信息
-  const virtualFile = new File([], mediaItem.fileInfo.name, {
-    type: mediaItem.fileInfo.type,
-    lastModified: mediaItem.fileInfo.lastModified,
-  })
-
-  const clip: VideoClipType = {
-    id: Date.now().toString() + Math.random().toString(36).substring(2, 11),
-    file: virtualFile,
-    url: mediaItem.url, // 使用现有的 URL
-    duration: mediaItem.duration, // 初始时间轴显示时长等于原始时长
-    originalDuration: mediaItem.duration,
-    startTime: 0,
-    endTime: mediaItem.duration,
-    timelinePosition: Math.max(0, startTime),
-    name: mediaItem.name,
-    playbackRate: 1.0, // 初始播放速度为正常速度
-    trackId: trackId, // 指定轨道
-    transform: {
-      x: 0,
-      y: 0,
-      scaleX: 1.0,
-      scaleY: 1.0,
-      rotation: 0,
-      opacity: 1.0,
-    },
-    zIndex: videoStore.clips.length,
-  }
-
-  videoStore.addClip(clip)
-}
-=======
   console.log('创建时间轴项目从素材库:', mediaItem)
 
   try {
@@ -418,7 +381,6 @@
     if (!storeMediaItem) {
       throw new Error('找不到对应的素材项目')
     }
->>>>>>> 3c4b17a2
 
     // 克隆MP4Clip并创建CustomVisibleSprite
     console.log('克隆MP4Clip并创建CustomVisibleSprite for mediaItem:', mediaItem.id)
