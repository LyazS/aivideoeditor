<template>
  <div class="properties-panel">
    <div class="panel-header">
      <h3>属性</h3>
    </div>

    <div class="panel-content">
      <!-- 多选状态 -->
      <div v-if="multiSelectInfo" class="multi-select-state">
        <svg width="48" height="48" viewBox="0 0 24 24" fill="currentColor">
          <path d="M9,20.42L2.79,14.21L5.62,11.38L9,14.77L18.88,4.88L21.71,7.71L9,20.42Z" />
        </svg>
        <p>已选择 {{ multiSelectInfo.count }} 个片段</p>
        <p class="hint">批量操作功能开发中...</p>

        <!-- 选中项目列表 -->
        <div class="selected-items-list">
          <div v-for="item in multiSelectInfo.items" :key="item?.id" class="selected-item">
            <span class="item-name">
              {{ item ? getItemDisplayName(item) : '未知素材' }}
            </span>
            <span class="item-type">{{ getItemTypeLabel(item?.mediaType) }}</span>
          </div>
        </div>
      </div>

      <!-- 单选状态 -->
      <div v-else-if="selectedTimelineItem" class="properties-content">
        <!-- 根据选中项目类型显示不同的属性组件 -->
        <TimelineVideoClipProperties
          v-if="
            selectedTimelineItem.mediaType === 'video' || selectedTimelineItem.mediaType === 'image'
          "
          :selected-timeline-item="selectedTimelineItem as LocalTimelineItem<'video' | 'image'>"
          :current-frame="currentFrame"
        />

        <!-- 文本项目属性组件 -->
        <TimelineTextClipProperties
          v-else-if="selectedTimelineItem.mediaType === 'text'"
          :selected-timeline-item="selectedTimelineItem as LocalTimelineItem<'text'>"
          :current-frame="currentFrame"
        />

        <!-- 音频项目属性组件 -->
        <TimelineAudioClipProperties
          v-else-if="selectedTimelineItem.mediaType === 'audio'"
          :selected-timeline-item="selectedTimelineItem as LocalTimelineItem<'audio'>"
          :current-frame="currentFrame"
        />
      </div>

      <!-- 无选择状态 -->
      <div v-else class="empty-state">
        <svg width="48" height="48" viewBox="0 0 24 24" fill="currentColor">
          <path
            d="M12,2A10,10 0 0,0 2,12A10,10 0 0,0 12,22A10,10 0 0,0 22,12A10,10 0 0,0 12,2M12,4A8,8 0 0,1 20,12A8,8 0 0,1 12,20A8,8 0 0,1 4,12A8,8 0 0,1 12,4M11,16.5L18,9.5L16.5,8L11,13.5L7.5,10L6,11.5L11,16.5Z"
          />
        </svg>
        <p>选择片段查看属性</p>
        <p class="hint">在时间轴上点击视频片段</p>
      </div>
<<<<<<< HEAD

      <div v-else class="properties-content">
        <!-- 基本信息 -->
        <div class="property-section">
          <h4>基本信息</h4>
          <div class="property-item">
            <label>名称</label>
            <input
              v-model="clipName"
              @blur="updateClipName"
              @keyup.enter="updateClipName"
              class="property-input"
            />
          </div>
          <div class="property-item">
            <label>时长</label>
            <span class="property-value">{{ formatDuration(timelineDuration) }}</span>
          </div>
          <div class="property-item">
            <label>位置</label>
            <span class="property-value">{{ formatDuration((selectedTimelineItem?.timeRange.timelineStartTime || 0) / 1000000) }}</span>
          </div>


        </div>

        <!-- 播放设置 -->
        <div class="property-section">
          <h4>播放设置</h4>

          <!-- 精确时长控制 -->
          <div class="property-item">
            <label>目标时长</label>
            <div class="duration-controls">
              <NumberInput
                :model-value="targetDuration"
                @change="updateTargetDuration"
                :min="0.1"
                :step="0.1"
                :precision="1"
                :show-controls="false"
                placeholder="秒"
                :input-style="propertyInputStyle"
              />
              <span class="duration-unit">秒</span>
            </div>
          </div>

          <!-- 倍速控制 -->
          <div class="property-item">
            <label>倍速</label>
            <div class="speed-controls">
              <!-- 分段倍速滑块 -->
              <div class="segmented-speed-container">
                <input
                  :value="normalizedSpeed"
                  @input="(e) => updateNormalizedSpeed((e.target as HTMLInputElement).valueAsNumber)"
                  type="range"
                  min="0"
                  max="100"
                  step="1"
                  class="segmented-speed-slider"
                />
                <!-- 分段竖线 -->
                <div class="speed-dividers">
                  <div class="speed-divider" style="left: 20%"></div>
                  <div class="speed-divider" style="left: 40%"></div>
                  <div class="speed-divider" style="left: 60%"></div>
                  <div class="speed-divider" style="left: 80%"></div>
                </div>
                <!-- 分段标签 -->
                <div class="speed-labels">
                  <span class="speed-label" style="left: 10%">0.1-1x</span>
                  <span class="speed-label" style="left: 30%">1-2x</span>
                  <span class="speed-label" style="left: 50%">2-5x</span>
                  <span class="speed-label" style="left: 70%">5-10x</span>
                  <span class="speed-label" style="left: 90%">10-100x</span>
                </div>
              </div>
              <input
                :value="speedInputValue"
                @input="(e) => updateSpeedFromInput((e.target as HTMLInputElement).valueAsNumber)"
                @blur="(e) => updateSpeedFromInput((e.target as HTMLInputElement).valueAsNumber)"
                @keyup.enter="(e) => updateSpeedFromInput((e.target as HTMLInputElement).valueAsNumber)"
                type="number"
                step="0.1"
                min="0.1"
                max="100"
                class="speed-input"
              />
            </div>
          </div>
        </div>

        <!-- 位置大小 -->
        <div class="property-section">
          <h4>位置大小</h4>
          <!-- 位置：XY在同一行 -->
          <div class="property-item">
            <label>位置</label>
            <div class="position-controls">
              <div class="position-input-group">
                <span class="position-label">X</span>
                <NumberInput
                  :model-value="transformX"
                  @change="(value) => updateTransform({ position: { x: value, y: transformY } })"
                  :min="-videoStore.videoResolution.width"
                  :max="videoStore.videoResolution.width"
                  :step="1"
                  :precision="0"
                  placeholder="中心为0"
                  :input-style="positionInputStyle"
                />
              </div>
              <div class="position-input-group">
                <span class="position-label">Y</span>
                <NumberInput
                  :model-value="transformY"
                  @change="(value) => updateTransform({ position: { x: transformX, y: value } })"
                  :min="-videoStore.videoResolution.height"
                  :max="videoStore.videoResolution.height"
                  :step="1"
                  :precision="0"
                  placeholder="中心为0"
                  :input-style="positionInputStyle"
                />
              </div>
            </div>
          </div>

          <!-- 等比缩放选项 -->
          <div class="property-item">
            <label>等比缩放</label>
            <input
              v-model="proportionalScale"
              @change="toggleProportionalScale"
              type="checkbox"
              class="checkbox-input"
            />
          </div>

          <!-- 等比缩放时的统一缩放控制 -->
          <div v-if="proportionalScale" class="property-item">
            <label>缩放</label>
            <div class="scale-controls">
              <input
                :value="uniformScale"
                @input="(e) => updateUniformScale((e.target as HTMLInputElement).valueAsNumber)"
                type="range"
                min="0.01"
                max="5"
                step="0.01"
                class="scale-slider"
              />
              <NumberInput
                :model-value="uniformScale"
                @change="updateUniformScale"
                :min="0.01"
                :max="5"
                :step="0.01"
                :precision="2"
                :input-style="scaleInputStyle"
              />
            </div>
          </div>

          <!-- 非等比缩放时的独立XY缩放控制 -->
          <template v-else>
            <div class="property-item">
              <label>X缩放</label>
              <div class="scale-controls">
                <input
                  :value="scaleX"
                  @input="(e) => setScaleX((e.target as HTMLInputElement).valueAsNumber)"
                  type="range"
                  min="0.01"
                  max="5"
                  step="0.01"
                  class="scale-slider"
                />
                <NumberInput
                  :model-value="scaleX"
                  @change="setScaleX"
                  :min="0.01"
                  :max="5"
                  :step="0.01"
                  :precision="2"
                  :input-style="scaleInputStyle"
                />
              </div>
            </div>
            <div class="property-item">
              <label>Y缩放</label>
              <div class="scale-controls">
                <input
                  :value="scaleY"
                  @input="(e) => setScaleY((e.target as HTMLInputElement).valueAsNumber)"
                  type="range"
                  min="0.01"
                  max="5"
                  step="0.01"
                  class="scale-slider"
                />
                <NumberInput
                  :model-value="scaleY"
                  @change="setScaleY"
                  :min="0.01"
                  :max="5"
                  :step="0.01"
                  :precision="2"
                  :input-style="scaleInputStyle"
                />
              </div>
            </div>
          </template>

          <!-- 分辨率显示 -->
          <div class="property-item">
            <label>分辨率</label>
            <div class="resolution-display">
              {{ currentResolution.width }} × {{ currentResolution.height }}
            </div>
          </div>
        </div>

        <!-- 布局控制 -->
        <div class="property-section">
          <h4>布局控制</h4>

          <!-- 水平对齐 -->
          <div class="property-item">
            <label>水平对齐</label>
            <div class="alignment-controls">
              <button
                @click="alignHorizontal('left')"
                class="align-btn"
                title="左对齐"
              >
                <svg width="16" height="16" viewBox="0 0 16 16" fill="currentColor">
                  <rect x="2" y="4" width="8" height="2"/>
                  <rect x="2" y="7" width="6" height="2"/>
                  <rect x="2" y="10" width="10" height="2"/>
                  <line x1="1" y1="2" x2="1" y2="14" stroke="currentColor" stroke-width="1"/>
                </svg>
              </button>
              <button
                @click="alignHorizontal('center')"
                class="align-btn"
                title="水平居中"
              >
                <svg width="16" height="16" viewBox="0 0 16 16" fill="currentColor">
                  <rect x="4" y="4" width="8" height="2"/>
                  <rect x="5" y="7" width="6" height="2"/>
                  <rect x="3" y="10" width="10" height="2"/>
                  <line x1="8" y1="2" x2="8" y2="14" stroke="currentColor" stroke-width="1"/>
                </svg>
              </button>
              <button
                @click="alignHorizontal('right')"
                class="align-btn"
                title="右对齐"
              >
                <svg width="16" height="16" viewBox="0 0 16 16" fill="currentColor">
                  <rect x="6" y="4" width="8" height="2"/>
                  <rect x="8" y="7" width="6" height="2"/>
                  <rect x="4" y="10" width="10" height="2"/>
                  <line x1="15" y1="2" x2="15" y2="14" stroke="currentColor" stroke-width="1"/>
                </svg>
              </button>
            </div>
          </div>

          <!-- 垂直对齐 -->
          <div class="property-item">
            <label>垂直对齐</label>
            <div class="alignment-controls">
              <button
                @click="alignVertical('top')"
                class="align-btn"
                title="顶对齐"
              >
                <svg width="16" height="16" viewBox="0 0 16 16" fill="currentColor">
                  <rect x="4" y="2" width="2" height="8"/>
                  <rect x="7" y="2" width="2" height="6"/>
                  <rect x="10" y="2" width="2" height="10"/>
                  <line x1="2" y1="1" x2="14" y2="1" stroke="currentColor" stroke-width="1"/>
                </svg>
              </button>
              <button
                @click="alignVertical('middle')"
                class="align-btn"
                title="垂直居中"
              >
                <svg width="16" height="16" viewBox="0 0 16 16" fill="currentColor">
                  <rect x="4" y="4" width="2" height="8"/>
                  <rect x="7" y="5" width="2" height="6"/>
                  <rect x="10" y="3" width="2" height="10"/>
                  <line x1="2" y1="8" x2="14" y2="8" stroke="currentColor" stroke-width="1"/>
                </svg>
              </button>
              <button
                @click="alignVertical('bottom')"
                class="align-btn"
                title="底对齐"
              >
                <svg width="16" height="16" viewBox="0 0 16 16" fill="currentColor">
                  <rect x="4" y="6" width="2" height="8"/>
                  <rect x="7" y="8" width="2" height="6"/>
                  <rect x="10" y="4" width="2" height="10"/>
                  <line x1="2" y1="15" x2="14" y2="15" stroke="currentColor" stroke-width="1"/>
                </svg>
              </button>
            </div>
          </div>
        </div>

        <!-- 变换属性 -->
        <div class="property-section">
          <h4>变换</h4>

          <div class="property-item">
            <label>旋转</label>
            <div class="rotation-controls">
              <input
                :value="rotation"
                @input="(e) => setRotation((e.target as HTMLInputElement).valueAsNumber)"
                type="range"
                min="-180"
                max="180"
                step="0.1"
                class="rotation-slider"
              />
              <NumberInput
                :model-value="rotation"
                @change="setRotation"
                :step="1"
                :precision="1"
                :input-style="scaleInputStyle"
              />
            </div>
          </div>
          <div class="property-item">
            <label>透明度</label>
            <div class="opacity-controls">
              <input
                :value="opacity"
                @input="(e) => setOpacity((e.target as HTMLInputElement).valueAsNumber)"
                type="range"
                min="0"
                max="1"
                step="0.01"
                class="opacity-slider"
              />
              <NumberInput
                :model-value="opacity"
                @change="setOpacity"
                :min="0"
                :max="1"
                :step="0.01"
                :precision="2"
                :input-style="scaleInputStyle"
              />
            </div>
          </div>
          <div class="property-item">
            <label>层级</label>
            <NumberInput
              :model-value="zIndex"
              @change="(value) => updateTransform({ zIndex: value })"
              :min="0"
              :step="1"
              :precision="0"
              :input-style="scaleInputStyle"
            />
          </div>
        </div>
      </div>
=======
>>>>>>> 8d397f14
    </div>
  </div>
</template>

<script setup lang="ts">
import { computed } from 'vue'
import { useVideoStore } from '../stores/videoStore'
import TimelineVideoClipProperties from './TimelineVideoClipProperties.vue'
import TimelineTextClipProperties from './TimelineTextClipProperties.vue'
import TimelineAudioClipProperties from './TimelineAudioClipProperties.vue'
import type { LocalTimelineItem } from '../types'

const videoStore = useVideoStore()

// 选中的时间轴项目
const selectedTimelineItem = computed(() => {
  // 多选模式时返回null，显示占位内容
  if (videoStore.isMultiSelectMode) return null

  // 单选模式时返回选中项
  if (!videoStore.selectedTimelineItemId) return null
  return videoStore.getTimelineItem(videoStore.selectedTimelineItemId) || null
})

// 当前播放帧数
const currentFrame = computed(() => videoStore.currentFrame)

// 多选状态信息
const multiSelectInfo = computed(() => {
  if (!videoStore.isMultiSelectMode) return null

  return {
    count: videoStore.selectedTimelineItemIds.size,
    items: Array.from(videoStore.selectedTimelineItemIds)
      .map((id) => videoStore.getTimelineItem(id))
      .filter(Boolean),
  }
})

// 获取项目显示名称
const getItemDisplayName = (item: any) => {
  if (!item) return '未知素材'

  if (item.mediaType === 'text') {
    // 文本项目显示文本内容
    const text = item.config?.text || '空文本'
    return text.length > 15 ? text.substring(0, 15) + '...' : text
  } else {
    // 其他类型显示素材名称
    return videoStore.getLocalMediaItem(item.mediaItemId)?.name || '未知素材'
  }
}

// 获取项目类型标签
const getItemTypeLabel = (mediaType: string | undefined) => {
  switch (mediaType) {
    case 'video':
      return '视频'
    case 'image':
      return '图片'
    case 'audio':
      return '音频'
    case 'text':
      return '文本'
    default:
      return '未知'
  }
}
<<<<<<< HEAD

// 更新归一化速度
const updateNormalizedSpeed = (newNormalizedSpeed: number) => {
  const actualSpeed = normalizedToSpeed(newNormalizedSpeed)
  updatePlaybackRate(actualSpeed)
}

// 从输入框更新倍速
const updateSpeedFromInput = (newSpeed: number) => {
  if (newSpeed && newSpeed > 0) {
    // 确保倍速在合理范围内
    const clampedSpeed = Math.max(0.1, Math.min(100, newSpeed))
    updatePlaybackRate(clampedSpeed)
  }
}

// 将归一化值(0-100)转换为实际播放速度
const normalizedToSpeed = (normalized: number) => {
  // 找到对应的段
  for (const segment of speedSegments) {
    if (normalized >= segment.normalizedStart && normalized <= segment.normalizedEnd) {
      // 在段内进行线性插值
      const segmentProgress =
        (normalized - segment.normalizedStart) / (segment.normalizedEnd - segment.normalizedStart)
      return segment.min + segmentProgress * (segment.max - segment.min)
    }
  }
  return 1 // 默认值
}

// 将实际播放速度转换为归一化值(0-100)
const speedToNormalized = (speed: number) => {
  // 找到对应的段
  for (const segment of speedSegments) {
    if (speed >= segment.min && speed <= segment.max) {
      // 在段内进行线性插值
      const segmentProgress = (speed - segment.min) / (segment.max - segment.min)
      return (
        segment.normalizedStart +
        segmentProgress * (segment.normalizedEnd - segment.normalizedStart)
      )
    }
  }
  return 20 // 默认值对应1x
}

// 更新变换属性 - 使用新的双向同步机制
const updateTransform = (transform?: {
  position?: { x: number; y: number }
  size?: { width: number; height: number }
  rotation?: number
  opacity?: number
  zIndex?: number
}) => {
  if (!selectedTimelineItem.value) return

  try {
    // 如果没有提供transform参数，使用当前的响应式值
    const finalTransform = transform || {
      position: { x: transformX.value, y: transformY.value },
      size: {
        width: selectedTimelineItem.value.size.width,
        height: selectedTimelineItem.value.size.height
      },
      rotation: rotation.value,
      opacity: opacity.value,
      zIndex: zIndex.value
    }

    // 使用videoStore的updateTimelineItemTransform方法
    // 这会触发propsChange事件，自动同步到TimelineItem，然后更新属性面板显示
    videoStore.updateTimelineItemTransform(selectedTimelineItem.value.id, finalTransform)
  } catch (error) {
    console.error('更新变换属性失败:', error)
  }
}

// 切换等比缩放
const toggleProportionalScale = () => {
  if (proportionalScale.value && selectedTimelineItem.value && selectedMediaItem.value) {
    // 开启等比缩放时，使用当前X缩放值作为统一缩放值，同时更新Y缩放
    const originalResolution = videoStore.getVideoOriginalResolution(selectedMediaItem.value.id)
    const newSize = {
      width: originalResolution.width * scaleX.value,
      height: originalResolution.height * scaleX.value // 使用X缩放值保持等比
    }
    updateTransform({ size: newSize })
  }
}

// 更新统一缩放
const updateUniformScale = (newScale: number) => {
  if (proportionalScale.value && selectedTimelineItem.value && selectedMediaItem.value) {
    const originalResolution = videoStore.getVideoOriginalResolution(selectedMediaItem.value.id)
    const newSize = {
      width: originalResolution.width * newScale,
      height: originalResolution.height * newScale
    }
    updateTransform({ size: newSize })
  }
}

// 设置X缩放绝对值的方法
const setScaleX = (value: number) => {
  if (!selectedTimelineItem.value || !selectedMediaItem.value) return
  const originalResolution = videoStore.getVideoOriginalResolution(selectedMediaItem.value.id)
  const newScaleX = Math.max(0.01, Math.min(5, value))
  const newSize = {
    width: originalResolution.width * newScaleX,
    height: selectedTimelineItem.value.size.height // 保持Y尺寸不变
  }
  updateTransform({ size: newSize })
}

// 设置Y缩放绝对值的方法
const setScaleY = (value: number) => {
  if (!selectedTimelineItem.value || !selectedMediaItem.value) return
  const originalResolution = videoStore.getVideoOriginalResolution(selectedMediaItem.value.id)
  const newScaleY = Math.max(0.01, Math.min(5, value))
  const newSize = {
    width: selectedTimelineItem.value.size.width, // 保持X尺寸不变
    height: originalResolution.height * newScaleY
  }
  updateTransform({ size: newSize })
}

// 设置旋转绝对值的方法（输入角度，转换为弧度）
const setRotation = (value: number) => {
  const newRotationRadians = uiDegreesToWebAVRadians(value)
  updateTransform({ rotation: newRotationRadians })
}

// 设置透明度绝对值的方法
const setOpacity = (value: number) => {
  const newOpacity = Math.max(0, Math.min(1, value))
  updateTransform({ opacity: newOpacity })
}

// 格式化时长
const formatDuration = (seconds: number): string => {
  const mins = Math.floor(seconds / 60)
  const secs = Math.floor(seconds % 60)
  const ms = Math.floor((seconds % 1) * 1000)
  return `${mins.toString().padStart(2, '0')}:${secs.toString().padStart(2, '0')}.${ms.toString().padStart(3, '0')}`
}

// 格式化分辨率
const formatResolution = (clip: VideoClip): string => {
  if (clip.originalWidth && clip.originalHeight) {
    return `${clip.originalWidth} × ${clip.originalHeight}`
  }
  return '未知'
}



// 实现对齐功能（基于项目坐标系：中心为原点）
const alignHorizontal = (alignment: 'left' | 'center' | 'right') => {
  if (!selectedTimelineItem.value) return

  const sprite = selectedTimelineItem.value.sprite
  const canvasWidth = videoStore.videoResolution.width
  const spriteWidth = sprite.rect.w || canvasWidth

  try {
    let newProjectX = 0
    switch (alignment) {
      case 'left':
        // 左对齐：sprite左边缘贴画布左边缘
        newProjectX = -canvasWidth / 2 + spriteWidth / 2
        break
      case 'center':
        // 居中：sprite中心对齐画布中心
        newProjectX = 0
        break
      case 'right':
        // 右对齐：sprite右边缘贴画布右边缘
        newProjectX = canvasWidth / 2 - spriteWidth / 2
        break
    }

    const newPosition = {
      x: Math.round(newProjectX),
      y: transformY.value
    }
    updateTransform({ position: newPosition })

    console.log('✅ 水平对齐完成:', alignment, '项目坐标X:', newPosition.x)
  } catch (error) {
    console.error('水平对齐失败:', error)
  }
}

const alignVertical = (alignment: 'top' | 'middle' | 'bottom') => {
  if (!selectedTimelineItem.value) return

  const sprite = selectedTimelineItem.value.sprite
  const canvasHeight = videoStore.videoResolution.height
  const spriteHeight = sprite.rect.h || canvasHeight

  try {
    let newProjectY = 0
    switch (alignment) {
      case 'top':
        // 顶对齐：sprite上边缘贴画布上边缘
        newProjectY = -canvasHeight / 2 + spriteHeight / 2
        break
      case 'middle':
        // 居中：sprite中心对齐画布中心
        newProjectY = 0
        break
      case 'bottom':
        // 底对齐：sprite下边缘贴画布下边缘
        newProjectY = canvasHeight / 2 - spriteHeight / 2
        break
    }

    const newPosition = {
      x: transformX.value,
      y: Math.round(newProjectY)
    }
    updateTransform({ position: newPosition })

    console.log('✅ 垂直对齐完成:', alignment, '项目坐标Y:', newPosition.y)
  } catch (error) {
    console.error('垂直对齐失败:', error)
  }
}


=======
>>>>>>> 8d397f14
</script>

<style scoped>
.properties-panel {
  width: 100%;
  height: 100%;
  background-color: var(--color-bg-secondary);
  border-radius: var(--border-radius-medium);
  display: flex;
  flex-direction: column;
  overflow: hidden;
}

/* 使用通用的 panel-header, panel-content, empty-state, hint 样式 */

.properties-content {
  padding: var(--spacing-md) var(--spacing-lg);
}

/* 属性面板特定样式 - 通用属性样式已迁移到 styles/components/panels.css 和 styles/components/inputs.css */

/* 时长控制样式 */
.duration-controls {
  display: flex;
  align-items: center;
  flex: 1;
}

/* 倍速控制样式 */
.speed-controls {
  display: flex;
  align-items: center;
  gap: var(--spacing-md);
  flex: 1;
}

/* 分段倍速滑块容器 */
.segmented-speed-container {
  position: relative;
  flex: 1;
  height: 40px;
  display: flex;
  align-items: center;
}

.segmented-speed-slider {
  width: 100%;
  height: 4px;
  background: var(--color-bg-quaternary);
  border-radius: 2px;
  outline: none;
  cursor: pointer;
  -webkit-appearance: none;
  appearance: none;
  position: relative;
  z-index: 2;
}

.segmented-speed-slider::-webkit-slider-thumb {
  -webkit-appearance: none;
  width: 12px;
  height: 12px;
  background: var(--color-accent-secondary);
  border-radius: 50%;
  cursor: pointer;
}

.segmented-speed-slider::-moz-range-thumb {
  width: 12px;
  height: 12px;
  background: var(--color-accent-secondary);
  border-radius: 50%;
  border: none;
  cursor: pointer;
}

/* 分段竖线 */
.speed-dividers {
  position: absolute;
  top: 50%;
  left: 0;
  right: 0;
  height: 12px;
  transform: translateY(-50%);
  pointer-events: none;
  z-index: 1;
}

.speed-divider {
  position: absolute;
  width: 1px;
  height: 100%;
  background: var(--color-border-secondary);
  transform: translateX(-50%);
}

/* 音量控制样式 */
.volume-controls {
  display: flex;
  align-items: center;
  gap: var(--spacing-md);
  flex: 1;
}

.volume-slider {
  flex: 1;
  height: 4px;
  background: var(--color-bg-quaternary);
  border-radius: 2px;
  outline: none;
  -webkit-appearance: none;
  appearance: none;
}

.volume-slider::-webkit-slider-thumb {
  -webkit-appearance: none;
  width: 12px;
  height: 12px;
  background: var(--color-accent-secondary);
  border-radius: 50%;
  cursor: pointer;
}

.volume-slider::-moz-range-thumb {
  width: 12px;
  height: 12px;
  background: var(--color-accent-secondary);
  border-radius: 50%;
  border: none;
  cursor: pointer;
}

.mute-btn {
  background: var(--color-bg-quaternary);
  border: 1px solid var(--color-border-secondary);
  border-radius: var(--border-radius-small);
  color: var(--color-text-primary);
  cursor: pointer;
  display: flex;
  align-items: center;
  justify-content: center;
  padding: var(--spacing-xs);
  transition: all 0.2s ease;
  min-width: 32px;
  height: 32px;
}

.mute-btn:hover {
  background: var(--color-bg-tertiary);
  border-color: var(--color-border-focus);
}

.mute-btn.muted {
  background: var(--color-accent-secondary);
  color: var(--color-bg-primary);
}

/* 位置控制样式 */
.position-controls {
  display: flex;
  align-items: center;
  gap: var(--spacing-md);
  flex: 1;
}

.position-input-group {
  display: flex;
  align-items: center;
  gap: var(--spacing-xs);
  flex: 1;
}

.position-label {
  font-size: var(--font-size-sm);
  color: var(--color-text-hint);
  min-width: 12px;
  text-align: center;
}

/* 复选框样式 */
.checkbox-input {
  width: 16px;
  height: 16px;
  accent-color: var(--color-text-primary);
  cursor: pointer;
}

.scale-controls,
.rotation-controls,
.opacity-controls {
  display: flex;
  align-items: center;
  gap: var(--spacing-sm);
  flex: 1;
}

/* 使用通用的 slider 样式 */
.scale-slider,
.rotation-slider,
.opacity-slider {
  flex: 1;
  height: 4px;
  background: var(--color-bg-quaternary);
  border-radius: 2px;
  outline: none;
  -webkit-appearance: none;
  appearance: none;
}

.scale-slider::-webkit-slider-thumb,
.rotation-slider::-webkit-slider-thumb,
.opacity-slider::-webkit-slider-thumb {
  -webkit-appearance: none;
  width: 12px;
  height: 12px;
  background: var(--color-accent-secondary);
  border-radius: 50%;
  cursor: pointer;
}

.scale-slider::-moz-range-thumb,
.rotation-slider::-moz-range-thumb,
.opacity-slider::-moz-range-thumb {
  width: 12px;
  height: 12px;
  background: var(--color-accent-secondary);
  border-radius: 50%;
  cursor: pointer;
  border: none;
}

/* 分辨率显示样式已迁移到 styles/components/inputs.css */

/* 对齐控制样式 */
.alignment-controls {
  display: flex;
  gap: var(--spacing-xs);
  flex: 1;
}

/* 使用通用的 align-btn 样式 */

/* 多选状态样式 */
.multi-select-state {
  display: flex;
  flex-direction: column;
  align-items: center;
  justify-content: center;
  height: 200px;
  text-align: center;
  color: var(--color-text-secondary);
  padding: var(--spacing-lg);
}

.multi-select-state svg {
  color: var(--color-success);
  margin-bottom: var(--spacing-md);
}

.multi-select-state p {
  margin: var(--spacing-xs) 0;
  font-size: var(--font-size-base);
}

.multi-select-state .hint {
  font-size: var(--font-size-sm);
  color: var(--color-text-hint);
}

.selected-items-list {
  margin-top: var(--spacing-lg);
  width: 100%;
  max-height: 150px;
  overflow-y: auto;
}
<<<<<<< HEAD
=======

.selected-item {
  display: flex;
  justify-content: space-between;
  align-items: center;
  padding: var(--spacing-xs) var(--spacing-sm);
  margin-bottom: var(--spacing-xs);
  background: var(--color-bg-quaternary);
  border-radius: var(--border-radius-small);
  font-size: var(--font-size-sm);
}

.selected-item .item-name {
  flex: 1;
  text-align: left;
  overflow: hidden;
  text-overflow: ellipsis;
  white-space: nowrap;
  margin-right: var(--spacing-sm);
}

.selected-item .item-type {
  color: var(--color-text-hint);
  font-size: var(--font-size-xs);
  flex-shrink: 0;
}

/* 统一关键帧按钮样式 */
.unified-keyframe-toggle {
  display: flex;
  align-items: center;
  gap: 0px;
  padding: 0px 12px;
  border: 1px solid var(--color-border);
  border-radius: 4px;
  background: var(--color-bg-secondary);
  cursor: pointer;
  transition: all 0.2s ease;
  font-size: 11px;
  font-weight: 500;
  color: var(--color-text-primary); /* 默认白色 */
  height: 36px; /* 改为固定高度，与导航按钮一致 */
  position: relative;
}

.unified-keyframe-toggle:hover {
  background: var(--color-bg-tertiary);
  border-color: var(--color-border-hover);
  transform: translateY(-1px);
}

/* 状态样式 */
.unified-keyframe-toggle.state-none {
  color: var(--color-text-primary); /* 白色 */
  border-color: var(--color-border);
}

.unified-keyframe-toggle.state-none:hover {
  border-color: var(--color-border-hover);
  background: var(--color-bg-tertiary);
}

.unified-keyframe-toggle.state-on-keyframe {
  color: var(--color-text-primary); /* 白色字体 */
  background: rgba(64, 158, 255, 0.2);
  border-color: #409eff;
  box-shadow: 0 0 8px rgba(64, 158, 255, 0.4);
}

.unified-keyframe-toggle.state-on-keyframe svg {
  color: #409eff; /* 钻石图标保持更亮的蓝色 */
}

.unified-keyframe-toggle.state-on-keyframe:hover {
  background: rgba(64, 158, 255, 0.3);
  box-shadow: 0 0 12px rgba(64, 158, 255, 0.6);
}

.unified-keyframe-toggle.state-between-keyframes {
  color: #ffd700; /* 金色 */
  background: rgba(255, 215, 0, 0.15);
  border-color: #ffd700;
  box-shadow: 0 0 8px rgba(255, 215, 0, 0.3);
}

.unified-keyframe-toggle.state-between-keyframes:hover {
  background: rgba(255, 215, 0, 0.25);
  box-shadow: 0 0 12px rgba(255, 215, 0, 0.5);
}

/* 禁用状态样式 */
.unified-keyframe-toggle:disabled {
  opacity: 0.4;
  cursor: not-allowed;
  background: var(--color-bg-disabled);
  color: var(--color-text-disabled);
  border-color: var(--color-border-disabled);
  box-shadow: none;
}

.unified-keyframe-toggle:disabled:hover {
  background: var(--color-bg-disabled);
  border-color: var(--color-border-disabled);
  transform: none;
  box-shadow: none;
}

/* 关键帧控制按钮行 */
.keyframe-controls-row {
  display: flex;
  gap: 6px;
  align-items: stretch; /* 让所有按钮高度一致 */
  margin-bottom: 16px;
  flex-wrap: wrap; /* 在小屏幕上允许换行 */
}

/* 主关键帧按钮 */
.keyframe-controls-row .unified-keyframe-toggle {
  flex: 1 1 auto; /* 主按钮占据更多空间 */
  min-width: 90px;
  max-width: 120px;
  font-size: 14px; /* 与导航按钮保持一致 */
  height: 36px; /* 确保与导航按钮高度一致 */
}

/* 导航和调试按钮 */
.keyframe-controls-row .keyframe-nav-btn,
.keyframe-controls-row .debug-btn {
  flex: 0 0 auto;
  padding: 8px 10px;
  font-size: 11px;
  min-width: 55px;
  height: 36px; /* 与主按钮高度一致 */
  display: flex;
  align-items: center;
  justify-content: center;
  gap: 3px;
  background: var(--color-bg-secondary);
  border: 1px solid var(--color-border);
  border-radius: 4px;
  color: var(--color-text-primary);
  cursor: pointer;
  transition: all 0.2s ease;
  white-space: nowrap;
}

.keyframe-controls-row .keyframe-nav-btn:hover:not(:disabled),
.keyframe-controls-row .debug-btn:hover {
  background: var(--color-bg-tertiary);
  border-color: var(--color-border-hover);
  transform: translateY(-1px);
}

.keyframe-controls-row .keyframe-nav-btn:disabled {
  opacity: 0.4;
  cursor: not-allowed;
  background: var(--color-bg-disabled);
  color: var(--color-text-disabled);
}

.keyframe-controls-row .keyframe-nav-btn span,
.keyframe-controls-row .debug-btn span,
.keyframe-controls-row .unified-keyframe-toggle span {
  font-size: 10px;
  white-space: nowrap;
}

/* 响应式调整 */
@media (max-width: 400px) {
  .keyframe-controls-row {
    flex-wrap: wrap;
    gap: 4px;
  }

  .keyframe-controls-row .unified-keyframe-toggle {
    flex: 1 1 100%;
    margin-bottom: 4px;
  }

  .keyframe-controls-row .keyframe-nav-btn,
  .keyframe-controls-row .debug-btn {
    flex: 1 1 calc(33.333% - 3px);
    min-width: 0;
  }
}

/* 属性项特定布局调整 */

.property-item .position-controls,
.property-item .scale-controls,
.property-item .rotation-controls,
.property-item .opacity-controls {
  flex: 1;
}
>>>>>>> 8d397f14
</style><|MERGE_RESOLUTION|>--- conflicted
+++ resolved
@@ -60,386 +60,6 @@
         <p>选择片段查看属性</p>
         <p class="hint">在时间轴上点击视频片段</p>
       </div>
-<<<<<<< HEAD
-
-      <div v-else class="properties-content">
-        <!-- 基本信息 -->
-        <div class="property-section">
-          <h4>基本信息</h4>
-          <div class="property-item">
-            <label>名称</label>
-            <input
-              v-model="clipName"
-              @blur="updateClipName"
-              @keyup.enter="updateClipName"
-              class="property-input"
-            />
-          </div>
-          <div class="property-item">
-            <label>时长</label>
-            <span class="property-value">{{ formatDuration(timelineDuration) }}</span>
-          </div>
-          <div class="property-item">
-            <label>位置</label>
-            <span class="property-value">{{ formatDuration((selectedTimelineItem?.timeRange.timelineStartTime || 0) / 1000000) }}</span>
-          </div>
-
-
-        </div>
-
-        <!-- 播放设置 -->
-        <div class="property-section">
-          <h4>播放设置</h4>
-
-          <!-- 精确时长控制 -->
-          <div class="property-item">
-            <label>目标时长</label>
-            <div class="duration-controls">
-              <NumberInput
-                :model-value="targetDuration"
-                @change="updateTargetDuration"
-                :min="0.1"
-                :step="0.1"
-                :precision="1"
-                :show-controls="false"
-                placeholder="秒"
-                :input-style="propertyInputStyle"
-              />
-              <span class="duration-unit">秒</span>
-            </div>
-          </div>
-
-          <!-- 倍速控制 -->
-          <div class="property-item">
-            <label>倍速</label>
-            <div class="speed-controls">
-              <!-- 分段倍速滑块 -->
-              <div class="segmented-speed-container">
-                <input
-                  :value="normalizedSpeed"
-                  @input="(e) => updateNormalizedSpeed((e.target as HTMLInputElement).valueAsNumber)"
-                  type="range"
-                  min="0"
-                  max="100"
-                  step="1"
-                  class="segmented-speed-slider"
-                />
-                <!-- 分段竖线 -->
-                <div class="speed-dividers">
-                  <div class="speed-divider" style="left: 20%"></div>
-                  <div class="speed-divider" style="left: 40%"></div>
-                  <div class="speed-divider" style="left: 60%"></div>
-                  <div class="speed-divider" style="left: 80%"></div>
-                </div>
-                <!-- 分段标签 -->
-                <div class="speed-labels">
-                  <span class="speed-label" style="left: 10%">0.1-1x</span>
-                  <span class="speed-label" style="left: 30%">1-2x</span>
-                  <span class="speed-label" style="left: 50%">2-5x</span>
-                  <span class="speed-label" style="left: 70%">5-10x</span>
-                  <span class="speed-label" style="left: 90%">10-100x</span>
-                </div>
-              </div>
-              <input
-                :value="speedInputValue"
-                @input="(e) => updateSpeedFromInput((e.target as HTMLInputElement).valueAsNumber)"
-                @blur="(e) => updateSpeedFromInput((e.target as HTMLInputElement).valueAsNumber)"
-                @keyup.enter="(e) => updateSpeedFromInput((e.target as HTMLInputElement).valueAsNumber)"
-                type="number"
-                step="0.1"
-                min="0.1"
-                max="100"
-                class="speed-input"
-              />
-            </div>
-          </div>
-        </div>
-
-        <!-- 位置大小 -->
-        <div class="property-section">
-          <h4>位置大小</h4>
-          <!-- 位置：XY在同一行 -->
-          <div class="property-item">
-            <label>位置</label>
-            <div class="position-controls">
-              <div class="position-input-group">
-                <span class="position-label">X</span>
-                <NumberInput
-                  :model-value="transformX"
-                  @change="(value) => updateTransform({ position: { x: value, y: transformY } })"
-                  :min="-videoStore.videoResolution.width"
-                  :max="videoStore.videoResolution.width"
-                  :step="1"
-                  :precision="0"
-                  placeholder="中心为0"
-                  :input-style="positionInputStyle"
-                />
-              </div>
-              <div class="position-input-group">
-                <span class="position-label">Y</span>
-                <NumberInput
-                  :model-value="transformY"
-                  @change="(value) => updateTransform({ position: { x: transformX, y: value } })"
-                  :min="-videoStore.videoResolution.height"
-                  :max="videoStore.videoResolution.height"
-                  :step="1"
-                  :precision="0"
-                  placeholder="中心为0"
-                  :input-style="positionInputStyle"
-                />
-              </div>
-            </div>
-          </div>
-
-          <!-- 等比缩放选项 -->
-          <div class="property-item">
-            <label>等比缩放</label>
-            <input
-              v-model="proportionalScale"
-              @change="toggleProportionalScale"
-              type="checkbox"
-              class="checkbox-input"
-            />
-          </div>
-
-          <!-- 等比缩放时的统一缩放控制 -->
-          <div v-if="proportionalScale" class="property-item">
-            <label>缩放</label>
-            <div class="scale-controls">
-              <input
-                :value="uniformScale"
-                @input="(e) => updateUniformScale((e.target as HTMLInputElement).valueAsNumber)"
-                type="range"
-                min="0.01"
-                max="5"
-                step="0.01"
-                class="scale-slider"
-              />
-              <NumberInput
-                :model-value="uniformScale"
-                @change="updateUniformScale"
-                :min="0.01"
-                :max="5"
-                :step="0.01"
-                :precision="2"
-                :input-style="scaleInputStyle"
-              />
-            </div>
-          </div>
-
-          <!-- 非等比缩放时的独立XY缩放控制 -->
-          <template v-else>
-            <div class="property-item">
-              <label>X缩放</label>
-              <div class="scale-controls">
-                <input
-                  :value="scaleX"
-                  @input="(e) => setScaleX((e.target as HTMLInputElement).valueAsNumber)"
-                  type="range"
-                  min="0.01"
-                  max="5"
-                  step="0.01"
-                  class="scale-slider"
-                />
-                <NumberInput
-                  :model-value="scaleX"
-                  @change="setScaleX"
-                  :min="0.01"
-                  :max="5"
-                  :step="0.01"
-                  :precision="2"
-                  :input-style="scaleInputStyle"
-                />
-              </div>
-            </div>
-            <div class="property-item">
-              <label>Y缩放</label>
-              <div class="scale-controls">
-                <input
-                  :value="scaleY"
-                  @input="(e) => setScaleY((e.target as HTMLInputElement).valueAsNumber)"
-                  type="range"
-                  min="0.01"
-                  max="5"
-                  step="0.01"
-                  class="scale-slider"
-                />
-                <NumberInput
-                  :model-value="scaleY"
-                  @change="setScaleY"
-                  :min="0.01"
-                  :max="5"
-                  :step="0.01"
-                  :precision="2"
-                  :input-style="scaleInputStyle"
-                />
-              </div>
-            </div>
-          </template>
-
-          <!-- 分辨率显示 -->
-          <div class="property-item">
-            <label>分辨率</label>
-            <div class="resolution-display">
-              {{ currentResolution.width }} × {{ currentResolution.height }}
-            </div>
-          </div>
-        </div>
-
-        <!-- 布局控制 -->
-        <div class="property-section">
-          <h4>布局控制</h4>
-
-          <!-- 水平对齐 -->
-          <div class="property-item">
-            <label>水平对齐</label>
-            <div class="alignment-controls">
-              <button
-                @click="alignHorizontal('left')"
-                class="align-btn"
-                title="左对齐"
-              >
-                <svg width="16" height="16" viewBox="0 0 16 16" fill="currentColor">
-                  <rect x="2" y="4" width="8" height="2"/>
-                  <rect x="2" y="7" width="6" height="2"/>
-                  <rect x="2" y="10" width="10" height="2"/>
-                  <line x1="1" y1="2" x2="1" y2="14" stroke="currentColor" stroke-width="1"/>
-                </svg>
-              </button>
-              <button
-                @click="alignHorizontal('center')"
-                class="align-btn"
-                title="水平居中"
-              >
-                <svg width="16" height="16" viewBox="0 0 16 16" fill="currentColor">
-                  <rect x="4" y="4" width="8" height="2"/>
-                  <rect x="5" y="7" width="6" height="2"/>
-                  <rect x="3" y="10" width="10" height="2"/>
-                  <line x1="8" y1="2" x2="8" y2="14" stroke="currentColor" stroke-width="1"/>
-                </svg>
-              </button>
-              <button
-                @click="alignHorizontal('right')"
-                class="align-btn"
-                title="右对齐"
-              >
-                <svg width="16" height="16" viewBox="0 0 16 16" fill="currentColor">
-                  <rect x="6" y="4" width="8" height="2"/>
-                  <rect x="8" y="7" width="6" height="2"/>
-                  <rect x="4" y="10" width="10" height="2"/>
-                  <line x1="15" y1="2" x2="15" y2="14" stroke="currentColor" stroke-width="1"/>
-                </svg>
-              </button>
-            </div>
-          </div>
-
-          <!-- 垂直对齐 -->
-          <div class="property-item">
-            <label>垂直对齐</label>
-            <div class="alignment-controls">
-              <button
-                @click="alignVertical('top')"
-                class="align-btn"
-                title="顶对齐"
-              >
-                <svg width="16" height="16" viewBox="0 0 16 16" fill="currentColor">
-                  <rect x="4" y="2" width="2" height="8"/>
-                  <rect x="7" y="2" width="2" height="6"/>
-                  <rect x="10" y="2" width="2" height="10"/>
-                  <line x1="2" y1="1" x2="14" y2="1" stroke="currentColor" stroke-width="1"/>
-                </svg>
-              </button>
-              <button
-                @click="alignVertical('middle')"
-                class="align-btn"
-                title="垂直居中"
-              >
-                <svg width="16" height="16" viewBox="0 0 16 16" fill="currentColor">
-                  <rect x="4" y="4" width="2" height="8"/>
-                  <rect x="7" y="5" width="2" height="6"/>
-                  <rect x="10" y="3" width="2" height="10"/>
-                  <line x1="2" y1="8" x2="14" y2="8" stroke="currentColor" stroke-width="1"/>
-                </svg>
-              </button>
-              <button
-                @click="alignVertical('bottom')"
-                class="align-btn"
-                title="底对齐"
-              >
-                <svg width="16" height="16" viewBox="0 0 16 16" fill="currentColor">
-                  <rect x="4" y="6" width="2" height="8"/>
-                  <rect x="7" y="8" width="2" height="6"/>
-                  <rect x="10" y="4" width="2" height="10"/>
-                  <line x1="2" y1="15" x2="14" y2="15" stroke="currentColor" stroke-width="1"/>
-                </svg>
-              </button>
-            </div>
-          </div>
-        </div>
-
-        <!-- 变换属性 -->
-        <div class="property-section">
-          <h4>变换</h4>
-
-          <div class="property-item">
-            <label>旋转</label>
-            <div class="rotation-controls">
-              <input
-                :value="rotation"
-                @input="(e) => setRotation((e.target as HTMLInputElement).valueAsNumber)"
-                type="range"
-                min="-180"
-                max="180"
-                step="0.1"
-                class="rotation-slider"
-              />
-              <NumberInput
-                :model-value="rotation"
-                @change="setRotation"
-                :step="1"
-                :precision="1"
-                :input-style="scaleInputStyle"
-              />
-            </div>
-          </div>
-          <div class="property-item">
-            <label>透明度</label>
-            <div class="opacity-controls">
-              <input
-                :value="opacity"
-                @input="(e) => setOpacity((e.target as HTMLInputElement).valueAsNumber)"
-                type="range"
-                min="0"
-                max="1"
-                step="0.01"
-                class="opacity-slider"
-              />
-              <NumberInput
-                :model-value="opacity"
-                @change="setOpacity"
-                :min="0"
-                :max="1"
-                :step="0.01"
-                :precision="2"
-                :input-style="scaleInputStyle"
-              />
-            </div>
-          </div>
-          <div class="property-item">
-            <label>层级</label>
-            <NumberInput
-              :model-value="zIndex"
-              @change="(value) => updateTransform({ zIndex: value })"
-              :min="0"
-              :step="1"
-              :precision="0"
-              :input-style="scaleInputStyle"
-            />
-          </div>
-        </div>
-      </div>
-=======
->>>>>>> 8d397f14
     </div>
   </div>
 </template>
@@ -508,239 +128,6 @@
       return '未知'
   }
 }
-<<<<<<< HEAD
-
-// 更新归一化速度
-const updateNormalizedSpeed = (newNormalizedSpeed: number) => {
-  const actualSpeed = normalizedToSpeed(newNormalizedSpeed)
-  updatePlaybackRate(actualSpeed)
-}
-
-// 从输入框更新倍速
-const updateSpeedFromInput = (newSpeed: number) => {
-  if (newSpeed && newSpeed > 0) {
-    // 确保倍速在合理范围内
-    const clampedSpeed = Math.max(0.1, Math.min(100, newSpeed))
-    updatePlaybackRate(clampedSpeed)
-  }
-}
-
-// 将归一化值(0-100)转换为实际播放速度
-const normalizedToSpeed = (normalized: number) => {
-  // 找到对应的段
-  for (const segment of speedSegments) {
-    if (normalized >= segment.normalizedStart && normalized <= segment.normalizedEnd) {
-      // 在段内进行线性插值
-      const segmentProgress =
-        (normalized - segment.normalizedStart) / (segment.normalizedEnd - segment.normalizedStart)
-      return segment.min + segmentProgress * (segment.max - segment.min)
-    }
-  }
-  return 1 // 默认值
-}
-
-// 将实际播放速度转换为归一化值(0-100)
-const speedToNormalized = (speed: number) => {
-  // 找到对应的段
-  for (const segment of speedSegments) {
-    if (speed >= segment.min && speed <= segment.max) {
-      // 在段内进行线性插值
-      const segmentProgress = (speed - segment.min) / (segment.max - segment.min)
-      return (
-        segment.normalizedStart +
-        segmentProgress * (segment.normalizedEnd - segment.normalizedStart)
-      )
-    }
-  }
-  return 20 // 默认值对应1x
-}
-
-// 更新变换属性 - 使用新的双向同步机制
-const updateTransform = (transform?: {
-  position?: { x: number; y: number }
-  size?: { width: number; height: number }
-  rotation?: number
-  opacity?: number
-  zIndex?: number
-}) => {
-  if (!selectedTimelineItem.value) return
-
-  try {
-    // 如果没有提供transform参数，使用当前的响应式值
-    const finalTransform = transform || {
-      position: { x: transformX.value, y: transformY.value },
-      size: {
-        width: selectedTimelineItem.value.size.width,
-        height: selectedTimelineItem.value.size.height
-      },
-      rotation: rotation.value,
-      opacity: opacity.value,
-      zIndex: zIndex.value
-    }
-
-    // 使用videoStore的updateTimelineItemTransform方法
-    // 这会触发propsChange事件，自动同步到TimelineItem，然后更新属性面板显示
-    videoStore.updateTimelineItemTransform(selectedTimelineItem.value.id, finalTransform)
-  } catch (error) {
-    console.error('更新变换属性失败:', error)
-  }
-}
-
-// 切换等比缩放
-const toggleProportionalScale = () => {
-  if (proportionalScale.value && selectedTimelineItem.value && selectedMediaItem.value) {
-    // 开启等比缩放时，使用当前X缩放值作为统一缩放值，同时更新Y缩放
-    const originalResolution = videoStore.getVideoOriginalResolution(selectedMediaItem.value.id)
-    const newSize = {
-      width: originalResolution.width * scaleX.value,
-      height: originalResolution.height * scaleX.value // 使用X缩放值保持等比
-    }
-    updateTransform({ size: newSize })
-  }
-}
-
-// 更新统一缩放
-const updateUniformScale = (newScale: number) => {
-  if (proportionalScale.value && selectedTimelineItem.value && selectedMediaItem.value) {
-    const originalResolution = videoStore.getVideoOriginalResolution(selectedMediaItem.value.id)
-    const newSize = {
-      width: originalResolution.width * newScale,
-      height: originalResolution.height * newScale
-    }
-    updateTransform({ size: newSize })
-  }
-}
-
-// 设置X缩放绝对值的方法
-const setScaleX = (value: number) => {
-  if (!selectedTimelineItem.value || !selectedMediaItem.value) return
-  const originalResolution = videoStore.getVideoOriginalResolution(selectedMediaItem.value.id)
-  const newScaleX = Math.max(0.01, Math.min(5, value))
-  const newSize = {
-    width: originalResolution.width * newScaleX,
-    height: selectedTimelineItem.value.size.height // 保持Y尺寸不变
-  }
-  updateTransform({ size: newSize })
-}
-
-// 设置Y缩放绝对值的方法
-const setScaleY = (value: number) => {
-  if (!selectedTimelineItem.value || !selectedMediaItem.value) return
-  const originalResolution = videoStore.getVideoOriginalResolution(selectedMediaItem.value.id)
-  const newScaleY = Math.max(0.01, Math.min(5, value))
-  const newSize = {
-    width: selectedTimelineItem.value.size.width, // 保持X尺寸不变
-    height: originalResolution.height * newScaleY
-  }
-  updateTransform({ size: newSize })
-}
-
-// 设置旋转绝对值的方法（输入角度，转换为弧度）
-const setRotation = (value: number) => {
-  const newRotationRadians = uiDegreesToWebAVRadians(value)
-  updateTransform({ rotation: newRotationRadians })
-}
-
-// 设置透明度绝对值的方法
-const setOpacity = (value: number) => {
-  const newOpacity = Math.max(0, Math.min(1, value))
-  updateTransform({ opacity: newOpacity })
-}
-
-// 格式化时长
-const formatDuration = (seconds: number): string => {
-  const mins = Math.floor(seconds / 60)
-  const secs = Math.floor(seconds % 60)
-  const ms = Math.floor((seconds % 1) * 1000)
-  return `${mins.toString().padStart(2, '0')}:${secs.toString().padStart(2, '0')}.${ms.toString().padStart(3, '0')}`
-}
-
-// 格式化分辨率
-const formatResolution = (clip: VideoClip): string => {
-  if (clip.originalWidth && clip.originalHeight) {
-    return `${clip.originalWidth} × ${clip.originalHeight}`
-  }
-  return '未知'
-}
-
-
-
-// 实现对齐功能（基于项目坐标系：中心为原点）
-const alignHorizontal = (alignment: 'left' | 'center' | 'right') => {
-  if (!selectedTimelineItem.value) return
-
-  const sprite = selectedTimelineItem.value.sprite
-  const canvasWidth = videoStore.videoResolution.width
-  const spriteWidth = sprite.rect.w || canvasWidth
-
-  try {
-    let newProjectX = 0
-    switch (alignment) {
-      case 'left':
-        // 左对齐：sprite左边缘贴画布左边缘
-        newProjectX = -canvasWidth / 2 + spriteWidth / 2
-        break
-      case 'center':
-        // 居中：sprite中心对齐画布中心
-        newProjectX = 0
-        break
-      case 'right':
-        // 右对齐：sprite右边缘贴画布右边缘
-        newProjectX = canvasWidth / 2 - spriteWidth / 2
-        break
-    }
-
-    const newPosition = {
-      x: Math.round(newProjectX),
-      y: transformY.value
-    }
-    updateTransform({ position: newPosition })
-
-    console.log('✅ 水平对齐完成:', alignment, '项目坐标X:', newPosition.x)
-  } catch (error) {
-    console.error('水平对齐失败:', error)
-  }
-}
-
-const alignVertical = (alignment: 'top' | 'middle' | 'bottom') => {
-  if (!selectedTimelineItem.value) return
-
-  const sprite = selectedTimelineItem.value.sprite
-  const canvasHeight = videoStore.videoResolution.height
-  const spriteHeight = sprite.rect.h || canvasHeight
-
-  try {
-    let newProjectY = 0
-    switch (alignment) {
-      case 'top':
-        // 顶对齐：sprite上边缘贴画布上边缘
-        newProjectY = -canvasHeight / 2 + spriteHeight / 2
-        break
-      case 'middle':
-        // 居中：sprite中心对齐画布中心
-        newProjectY = 0
-        break
-      case 'bottom':
-        // 底对齐：sprite下边缘贴画布下边缘
-        newProjectY = canvasHeight / 2 - spriteHeight / 2
-        break
-    }
-
-    const newPosition = {
-      x: transformX.value,
-      y: Math.round(newProjectY)
-    }
-    updateTransform({ position: newPosition })
-
-    console.log('✅ 垂直对齐完成:', alignment, '项目坐标Y:', newPosition.y)
-  } catch (error) {
-    console.error('垂直对齐失败:', error)
-  }
-}
-
-
-=======
->>>>>>> 8d397f14
 </script>
 
 <style scoped>
@@ -1016,8 +403,6 @@
   max-height: 150px;
   overflow-y: auto;
 }
-<<<<<<< HEAD
-=======
 
 .selected-item {
   display: flex;
@@ -1212,5 +597,4 @@
 .property-item .opacity-controls {
   flex: 1;
 }
->>>>>>> 8d397f14
 </style>