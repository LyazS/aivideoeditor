<template>
  <div class="properties-panel">
    <div class="panel-header">
      <h3>属性</h3>
    </div>

    <div class="panel-content">
      <div v-if="!selectedTimelineItem" class="empty-state">
        <svg width="48" height="48" viewBox="0 0 24 24" fill="currentColor">
          <path
            d="M12,2A10,10 0 0,0 2,12A10,10 0 0,0 12,22A10,10 0 0,0 22,12A10,10 0 0,0 12,2M12,4A8,8 0 0,1 20,12A8,8 0 0,1 12,20A8,8 0 0,1 4,12A8,8 0 0,1 12,4M11,16.5L18,9.5L16.5,8L11,13.5L7.5,10L6,11.5L11,16.5Z"
          />
        </svg>
        <p>选择片段查看属性</p>
        <p class="hint">在时间轴上点击视频片段</p>
      </div>

      <div v-else class="properties-content">
        <!-- 基本信息 -->
        <div class="property-section">
          <h4>基本信息</h4>
          <div class="property-item">
            <label>名称</label>
            <input
              v-model="clipName"
              @blur="updateClipName"
              @keyup.enter="updateClipName"
              class="property-input"
            />
          </div>
          <div class="property-item">
            <label>时长</label>
            <span class="property-value">{{ formatDuration(timelineDuration) }}</span>
          </div>
          <div class="property-item">
            <label>位置</label>
            <span class="property-value">{{ formatDuration((selectedTimelineItem?.timeRange.timelineStartTime || 0) / 1000000) }}</span>
          </div>


        </div>

        <!-- 播放设置 -->
        <div class="property-section">
          <h4>播放设置</h4>

          <!-- 精确时长控制 -->
          <div class="property-item">
            <label>目标时长</label>
            <div class="duration-controls">
              <NumberInput
                :model-value="targetDuration"
                @change="updateTargetDuration"
                :min="0.1"
                :step="0.1"
                :precision="1"
                :show-controls="false"
                placeholder="秒"
                :input-style="propertyInputStyle"
              />
              <span class="duration-unit">秒</span>
            </div>
          </div>

          <!-- 倍速控制 -->
          <div class="property-item">
            <label>倍速</label>
            <div class="speed-controls">
              <!-- 分段倍速滑块 -->
              <div class="segmented-speed-container">
                <input
                  :value="normalizedSpeed"
                  @input="(e) => updateNormalizedSpeed((e.target as HTMLInputElement).valueAsNumber)"
                  type="range"
                  min="0"
                  max="100"
                  step="1"
                  class="segmented-speed-slider"
                />
                <!-- 分段竖线 -->
                <div class="speed-dividers">
                  <div class="speed-divider" style="left: 20%"></div>
                  <div class="speed-divider" style="left: 40%"></div>
                  <div class="speed-divider" style="left: 60%"></div>
                  <div class="speed-divider" style="left: 80%"></div>
                </div>
                <!-- 分段标签 -->
                <div class="speed-labels">
                  <span class="speed-label" style="left: 10%">0.1-1x</span>
                  <span class="speed-label" style="left: 30%">1-2x</span>
                  <span class="speed-label" style="left: 50%">2-5x</span>
                  <span class="speed-label" style="left: 70%">5-10x</span>
                  <span class="speed-label" style="left: 90%">10-100x</span>
                </div>
              </div>
              <input
                :value="speedInputValue"
                @input="(e) => updateSpeedFromInput((e.target as HTMLInputElement).valueAsNumber)"
                @blur="(e) => updateSpeedFromInput((e.target as HTMLInputElement).valueAsNumber)"
                @keyup.enter="(e) => updateSpeedFromInput((e.target as HTMLInputElement).valueAsNumber)"
                type="number"
                step="0.1"
                min="0.1"
                max="100"
                class="speed-input"
              />
            </div>
          </div>
        </div>

        <!-- 位置大小 -->
        <div class="property-section">
          <h4>位置大小</h4>
          <!-- 位置：XY在同一行 -->
          <div class="property-item">
            <label>位置</label>
            <div class="position-controls">
              <div class="position-input-group">
                <span class="position-label">X</span>
                <NumberInput
                  :model-value="transformX"
                  @change="(value) => updateTransform({ position: { x: value, y: transformY } })"
                  :min="-videoStore.videoResolution.width"
                  :max="videoStore.videoResolution.width"
                  :step="1"
                  :precision="0"
                  placeholder="中心为0"
                  :input-style="positionInputStyle"
                />
              </div>
              <div class="position-input-group">
                <span class="position-label">Y</span>
                <NumberInput
                  :model-value="transformY"
                  @change="(value) => updateTransform({ position: { x: transformX, y: value } })"
                  :min="-videoStore.videoResolution.height"
                  :max="videoStore.videoResolution.height"
                  :step="1"
                  :precision="0"
                  placeholder="中心为0"
                  :input-style="positionInputStyle"
                />
              </div>
            </div>
          </div>

          <!-- 等比缩放选项 -->
          <div class="property-item">
            <label>等比缩放</label>
            <input
              v-model="proportionalScale"
              @change="toggleProportionalScale"
              type="checkbox"
              class="checkbox-input"
            />
          </div>

          <!-- 等比缩放时的统一缩放控制 -->
          <div v-if="proportionalScale" class="property-item">
            <label>缩放</label>
            <div class="scale-controls">
              <input
                :value="uniformScale"
                @input="(e) => updateUniformScale((e.target as HTMLInputElement).valueAsNumber)"
                type="range"
                min="0.01"
                max="5"
                step="0.01"
                class="scale-slider"
              />
              <NumberInput
                :model-value="uniformScale"
                @change="updateUniformScale"
                :min="0.01"
                :max="5"
                :step="0.01"
                :precision="2"
                :input-style="scaleInputStyle"
              />
            </div>
          </div>

          <!-- 非等比缩放时的独立XY缩放控制 -->
          <template v-else>
            <div class="property-item">
              <label>X缩放</label>
              <div class="scale-controls">
                <input
                  :value="scaleX"
                  @input="(e) => setScaleX((e.target as HTMLInputElement).valueAsNumber)"
                  type="range"
                  min="0.01"
                  max="5"
                  step="0.01"
                  class="scale-slider"
                />
                <NumberInput
                  :model-value="scaleX"
                  @change="setScaleX"
                  :min="0.01"
                  :max="5"
                  :step="0.01"
                  :precision="2"
                  :input-style="scaleInputStyle"
                />
              </div>
            </div>
            <div class="property-item">
              <label>Y缩放</label>
              <div class="scale-controls">
                <input
                  :value="scaleY"
                  @input="(e) => setScaleY((e.target as HTMLInputElement).valueAsNumber)"
                  type="range"
                  min="0.01"
                  max="5"
                  step="0.01"
                  class="scale-slider"
                />
                <NumberInput
                  :model-value="scaleY"
                  @change="setScaleY"
                  :min="0.01"
                  :max="5"
                  :step="0.01"
                  :precision="2"
                  :input-style="scaleInputStyle"
                />
              </div>
            </div>
          </template>

          <!-- 分辨率显示 -->
          <div class="property-item">
            <label>分辨率</label>
            <div class="resolution-display">
              {{ currentResolution.width }} × {{ currentResolution.height }}
            </div>
          </div>

          <div class="property-item">
            <label>旋转</label>
            <div class="rotation-controls">
              <input
                :value="rotation"
                @input="(e) => setRotation((e.target as HTMLInputElement).valueAsNumber)"
                type="range"
                min="-180"
                max="180"
                step="0.1"
                class="rotation-slider"
              />
              <NumberInput
                :model-value="rotation"
                @change="setRotation"
                :step="1"
                :precision="1"
                :input-style="scaleInputStyle"
              />
            </div>
          </div>
          <div class="property-item">
            <label>透明度</label>
            <div class="opacity-controls">
              <input
                :value="opacity"
                @input="(e) => setOpacity((e.target as HTMLInputElement).valueAsNumber)"
                type="range"
                min="0"
                max="1"
                step="0.01"
                class="opacity-slider"
              />
              <NumberInput
                :model-value="opacity"
                @change="setOpacity"
                :min="0"
                :max="1"
                :step="0.01"
                :precision="2"
                :input-style="scaleInputStyle"
              />
            </div>
          </div>
          <div class="property-item">
            <label>层级</label>
            <NumberInput
              :model-value="zIndex"
              @change="(value) => updateTransform({ zIndex: value })"
              :min="0"
              :step="1"
              :precision="0"
              :input-style="scaleInputStyle"
            />
          </div>
        </div>
      </div>
    </div>
  </div>
</template>

<script setup lang="ts">
import { computed } from 'vue'
import { useVideoStore } from '../stores/videostore'

import { uiDegreesToWebAVRadians, webAVRadiansToUIDegrees } from '../utils/rotationTransform'
import NumberInput from './NumberInput.vue'

const videoStore = useVideoStore()

// 选中的时间轴项目
const selectedTimelineItem = computed(() => {
  if (!videoStore.selectedTimelineItemId) return null
  return videoStore.getTimelineItem(videoStore.selectedTimelineItemId) || null
})

// 选中项目对应的素材
const selectedMediaItem = computed(() => {
  if (!selectedTimelineItem.value) return null
  return videoStore.getMediaItem(selectedTimelineItem.value.mediaItemId) || null
})

// 时间轴时长
const timelineDuration = computed(() => {
  if (!selectedTimelineItem.value) return 0
  // 直接从timelineItem.timeRange获取，与videostore的同步机制保持一致
  const timeRange = selectedTimelineItem.value.timeRange
  return (timeRange.timelineEndTime - timeRange.timelineStartTime) / 1000000 // 转换为秒
})

// 目标时长 - 与timelineDuration相同，直接使用timelineDuration
const targetDuration = computed(() => timelineDuration.value)

// 倍速分段配置
const speedSegments = [
  { min: 0.1, max: 1, normalizedStart: 0, normalizedEnd: 20 }, // 0-20%: 0.1-1x
  { min: 1, max: 2, normalizedStart: 20, normalizedEnd: 40 }, // 20-40%: 1-2x
  { min: 2, max: 5, normalizedStart: 40, normalizedEnd: 60 }, // 40-60%: 2-5x
  { min: 5, max: 10, normalizedStart: 60, normalizedEnd: 80 }, // 60-80%: 5-10x
  { min: 10, max: 100, normalizedStart: 80, normalizedEnd: 100 }, // 80-100%: 10-100x
]

// 变换属性 - 基于TimelineItem的响应式计算属性
const transformX = computed(() => selectedTimelineItem.value?.position.x || 0)
const transformY = computed(() => selectedTimelineItem.value?.position.y || 0)
const scaleX = computed(() => {
  if (!selectedTimelineItem.value || !selectedMediaItem.value) return 1
  const originalResolution = videoStore.getVideoOriginalResolution(selectedMediaItem.value.id)
  return selectedTimelineItem.value.size.width / originalResolution.width
})
const scaleY = computed(() => {
  if (!selectedTimelineItem.value || !selectedMediaItem.value) return 1
  const originalResolution = videoStore.getVideoOriginalResolution(selectedMediaItem.value.id)
  return selectedTimelineItem.value.size.height / originalResolution.height
})
const rotation = computed(() => {
  const radians = selectedTimelineItem.value?.rotation || 0
  return webAVRadiansToUIDegrees(radians)
})
const opacity = computed(() => selectedTimelineItem.value?.opacity || 1)
const zIndex = computed(() => selectedTimelineItem.value?.zIndex || 0)

// 等比缩放相关
const proportionalScale = computed({
  get: () => videoStore.proportionalScale,
  set: (value) => {
    videoStore.proportionalScale = value
  },
})

// 分辨率相关 - 显示当前选中视频缩放后的分辨率
const currentResolution = computed(() => {
  if (!selectedTimelineItem.value) {
    return { width: 0, height: 0 }
  }
  // 直接使用TimelineItem中的size属性，这是缩放后的实际尺寸
  return {
    width: Math.round(selectedTimelineItem.value.size.width),
    height: Math.round(selectedTimelineItem.value.size.height)
  }
})

// 等比缩放相关
const uniformScale = computed(() => scaleX.value) // 使用X缩放值作为统一缩放值

// 其他响应式属性
const clipName = computed({
  get: () => selectedMediaItem.value?.name || '',
  set: (value) => {
    if (selectedMediaItem.value && value.trim()) {
      videoStore.updateMediaItemName(selectedMediaItem.value.id, value.trim())
    }
  }
})

const playbackRate = computed(() => {
  if (!selectedTimelineItem.value) return 1

  // 直接从TimeRange中获取播放速度属性
  return selectedTimelineItem.value.timeRange.playbackRate
})

const normalizedSpeed = computed(() => {
  return speedToNormalized(playbackRate.value)
})

const speedInputValue = computed(() => playbackRate.value)

// NumberInput 样式定义
const propertyInputStyle = {
  maxWidth: '80px',
  textAlign: 'right' as const
}

const positionInputStyle = {
  maxWidth: '60px',
  textAlign: 'center' as const,
  flex: '1',
  borderRadius: '0',
  borderRight: 'none'
}

const scaleInputStyle = {
  background: '#444',
  border: '1px solid #666',
  borderRadius: '0',
  borderRight: 'none',
  color: '#fff',
  fontSize: '11px',
  padding: '2px 4px',
  width: '78px',
  textAlign: 'center' as const,
  flex: '0 0 auto'
}

// 更新片段名称
const updateClipName = () => {
  if (selectedMediaItem.value && clipName.value.trim()) {
    videoStore.updateMediaItemName(selectedMediaItem.value.id, clipName.value.trim())
  }
}

// 更新播放速度
const updatePlaybackRate = (newRate?: number) => {
  if (selectedTimelineItem.value) {
    const rate = newRate || playbackRate.value
    videoStore.updateTimelineItemPlaybackRate(selectedTimelineItem.value.id, rate)
    // targetDuration 现在是 computed 属性，会自动更新
  }
}

// 更新目标时长
const updateTargetDuration = (newTargetDuration: number) => {
  if (!isNaN(newTargetDuration) && newTargetDuration > 0 && selectedTimelineItem.value && selectedMediaItem.value) {
    const sprite = selectedTimelineItem.value.sprite
    const timeRange = selectedTimelineItem.value.timeRange

    // 计算新的播放速度：原始时长 / 目标时长
    const newPlaybackRate = selectedMediaItem.value.duration / newTargetDuration
    // 确保播放速度在合理范围内（0.1-100x）
    const clampedRate = Math.max(0.1, Math.min(100, newPlaybackRate))

    // 更新CustomVisibleSprite的时间范围
    const newTimelineEndTime = timeRange.timelineStartTime + (newTargetDuration * 1000000)
    sprite.setTimeRange({
      clipStartTime: timeRange.clipStartTime,
      clipEndTime: timeRange.clipEndTime,
      timelineStartTime: timeRange.timelineStartTime,
      timelineEndTime: newTimelineEndTime
    })

    // 从sprite获取更新后的完整timeRange（包含自动计算的effectiveDuration）
    selectedTimelineItem.value.timeRange = sprite.getTimeRange()

    console.log('🎯 目标时长更新:', {
      inputValue: newTargetDuration,
      newPlaybackRate: clampedRate,
      updatedTimeRange: selectedTimelineItem.value.timeRange,
      actualTargetDuration: targetDuration.value // computed 会自动计算新值
    })
  }
}

// 更新归一化速度
const updateNormalizedSpeed = (newNormalizedSpeed: number) => {
  const actualSpeed = normalizedToSpeed(newNormalizedSpeed)
  updatePlaybackRate(actualSpeed)
}

// 从输入框更新倍速
const updateSpeedFromInput = (newSpeed: number) => {
  if (newSpeed && newSpeed > 0) {
    // 确保倍速在合理范围内
    const clampedSpeed = Math.max(0.1, Math.min(100, newSpeed))
    updatePlaybackRate(clampedSpeed)
  }
}

// 将归一化值(0-100)转换为实际播放速度
const normalizedToSpeed = (normalized: number) => {
  // 找到对应的段
  for (const segment of speedSegments) {
    if (normalized >= segment.normalizedStart && normalized <= segment.normalizedEnd) {
      // 在段内进行线性插值
      const segmentProgress =
        (normalized - segment.normalizedStart) / (segment.normalizedEnd - segment.normalizedStart)
      return segment.min + segmentProgress * (segment.max - segment.min)
    }
  }
  return 1 // 默认值
}

// 将实际播放速度转换为归一化值(0-100)
const speedToNormalized = (speed: number) => {
  // 找到对应的段
  for (const segment of speedSegments) {
    if (speed >= segment.min && speed <= segment.max) {
      // 在段内进行线性插值
      const segmentProgress = (speed - segment.min) / (segment.max - segment.min)
      return (
        segment.normalizedStart +
        segmentProgress * (segment.normalizedEnd - segment.normalizedStart)
      )
    }
  }
  return 20 // 默认值对应1x
}

// 更新变换属性 - 使用新的双向同步机制
const updateTransform = (transform?: {
  position?: { x: number; y: number }
  size?: { width: number; height: number }
  rotation?: number
  opacity?: number
  zIndex?: number
}) => {
  if (!selectedTimelineItem.value) return

  try {
    // 如果没有提供transform参数，使用当前的响应式值
    const finalTransform = transform || {
      position: { x: transformX.value, y: transformY.value },
      size: {
        width: selectedTimelineItem.value.size.width,
        height: selectedTimelineItem.value.size.height
      },
      rotation: rotation.value,
      opacity: opacity.value,
      zIndex: zIndex.value
    }

    // 使用videoStore的updateTimelineItemTransform方法
    // 这会触发propsChange事件，自动同步到TimelineItem，然后更新属性面板显示
    videoStore.updateTimelineItemTransform(selectedTimelineItem.value.id, finalTransform)
  } catch (error) {
    console.error('更新变换属性失败:', error)
  }
}

// 切换等比缩放
const toggleProportionalScale = () => {
  if (proportionalScale.value && selectedTimelineItem.value && selectedMediaItem.value) {
    // 开启等比缩放时，使用当前X缩放值作为统一缩放值，同时更新Y缩放
    const originalResolution = videoStore.getVideoOriginalResolution(selectedMediaItem.value.id)
    const newSize = {
      width: originalResolution.width * scaleX.value,
      height: originalResolution.height * scaleX.value // 使用X缩放值保持等比
    }
    updateTransform({ size: newSize })
  }
}

// 更新统一缩放
const updateUniformScale = (newScale: number) => {
  if (proportionalScale.value && selectedTimelineItem.value && selectedMediaItem.value) {
    const originalResolution = videoStore.getVideoOriginalResolution(selectedMediaItem.value.id)
    const newSize = {
      width: originalResolution.width * newScale,
      height: originalResolution.height * newScale
    }
    updateTransform({ size: newSize })
  }
}

// 设置X缩放绝对值的方法
const setScaleX = (value: number) => {
  if (!selectedTimelineItem.value || !selectedMediaItem.value) return
  const originalResolution = videoStore.getVideoOriginalResolution(selectedMediaItem.value.id)
  const newScaleX = Math.max(0.01, Math.min(5, value))
  const newSize = {
    width: originalResolution.width * newScaleX,
    height: selectedTimelineItem.value.size.height // 保持Y尺寸不变
  }
  updateTransform({ size: newSize })
}

// 设置Y缩放绝对值的方法
const setScaleY = (value: number) => {
  if (!selectedTimelineItem.value || !selectedMediaItem.value) return
  const originalResolution = videoStore.getVideoOriginalResolution(selectedMediaItem.value.id)
  const newScaleY = Math.max(0.01, Math.min(5, value))
  const newSize = {
    width: selectedTimelineItem.value.size.width, // 保持X尺寸不变
    height: originalResolution.height * newScaleY
  }
  updateTransform({ size: newSize })
}

// 设置旋转绝对值的方法（输入角度，转换为弧度）
const setRotation = (value: number) => {
  const newRotationRadians = uiDegreesToWebAVRadians(value)
  updateTransform({ rotation: newRotationRadians })
}

// 设置透明度绝对值的方法
const setOpacity = (value: number) => {
  const newOpacity = Math.max(0, Math.min(1, value))
  updateTransform({ opacity: newOpacity })
}

// 格式化时长
const formatDuration = (seconds: number): string => {
  const mins = Math.floor(seconds / 60)
  const secs = Math.floor(seconds % 60)
  const ms = Math.floor((seconds % 1) * 1000)
  return `${mins.toString().padStart(2, '0')}:${secs.toString().padStart(2, '0')}.${ms.toString().padStart(3, '0')}`
}

// 格式化分辨率
const formatResolution = (clip: VideoClip): string => {
  if (clip.originalWidth && clip.originalHeight) {
    return `${clip.originalWidth} × ${clip.originalHeight}`
  }
  return '未知'
}


<<<<<<< HEAD

// 实现对齐功能（基于项目坐标系：中心为原点）
const alignHorizontal = (alignment: 'left' | 'center' | 'right') => {
  if (!selectedTimelineItem.value) return

  const sprite = selectedTimelineItem.value.sprite
  const canvasWidth = videoStore.videoResolution.width
  const spriteWidth = sprite.rect.w || canvasWidth

  try {
    let newProjectX = 0
    switch (alignment) {
      case 'left':
        // 左对齐：sprite左边缘贴画布左边缘
        newProjectX = -canvasWidth / 2 + spriteWidth / 2
        break
      case 'center':
        // 居中：sprite中心对齐画布中心
        newProjectX = 0
        break
      case 'right':
        // 右对齐：sprite右边缘贴画布右边缘
        newProjectX = canvasWidth / 2 - spriteWidth / 2
        break
    }

    const newPosition = {
      x: Math.round(newProjectX),
      y: transformY.value
    }
    updateTransform({ position: newPosition })

    console.log('✅ 水平对齐完成:', alignment, '项目坐标X:', newPosition.x)
  } catch (error) {
    console.error('水平对齐失败:', error)
  }
}

const alignVertical = (alignment: 'top' | 'middle' | 'bottom') => {
  if (!selectedTimelineItem.value) return

  const sprite = selectedTimelineItem.value.sprite
  const canvasHeight = videoStore.videoResolution.height
  const spriteHeight = sprite.rect.h || canvasHeight

  try {
    let newProjectY = 0
    switch (alignment) {
      case 'top':
        // 顶对齐：sprite上边缘贴画布上边缘
        newProjectY = -canvasHeight / 2 + spriteHeight / 2
        break
      case 'middle':
        // 居中：sprite中心对齐画布中心
        newProjectY = 0
        break
      case 'bottom':
        // 底对齐：sprite下边缘贴画布下边缘
        newProjectY = canvasHeight / 2 - spriteHeight / 2
        break
    }

    const newPosition = {
      x: transformX.value,
      y: Math.round(newProjectY)
    }
    updateTransform({ position: newPosition })

    console.log('✅ 垂直对齐完成:', alignment, '项目坐标Y:', newPosition.y)
  } catch (error) {
    console.error('垂直对齐失败:', error)
  }
}


=======
  // 从 store 获取视频原始分辨率
  const originalResolution = videoStore.getVideoOriginalResolution(selectedClip.value.id)

  const scaledWidth = Math.round(originalResolution.width * selectedClip.value.transform.scaleX)
  const scaledHeight = Math.round(originalResolution.height * selectedClip.value.transform.scaleY)

  return { width: scaledWidth, height: scaledHeight }
}

// 更新分辨率显示
const updateResolutionDisplay = () => {
  const resolution = getCurrentResolution()

  console.log('🔄 更新属性面板分辨率显示:')
  console.log('  - 计算的分辨率:', resolution)
  console.log('  - 更新前的输入框值:', {
    width: tempResolutionWidth.value,
    height: tempResolutionHeight.value
  })

  tempResolutionWidth.value = resolution.width.toString()
  tempResolutionHeight.value = resolution.height.toString()

  console.log('  - 更新后的输入框值:', {
    width: tempResolutionWidth.value,
    height: tempResolutionHeight.value
  })
}

// 确认分辨率输入
const confirmResolutionFromInput = () => {
  if (!selectedClip.value) return

  const newWidth = parseInt(tempResolutionWidth.value)
  const newHeight = parseInt(tempResolutionHeight.value)

  if (isNaN(newWidth) || isNaN(newHeight) || newWidth <= 0 || newHeight <= 0) {
    // 如果输入无效，恢复到当前值
    updateResolutionDisplay()
    return
  }

  // 从 store 获取视频原始分辨率
  const originalResolution = videoStore.getVideoOriginalResolution(selectedClip.value.id)

  const newScaleX = newWidth / originalResolution.width
  const newScaleY = newHeight / originalResolution.height

  // 限制缩放范围
  const clampedScaleX = Math.max(0.1, Math.min(10, newScaleX))
  const clampedScaleY = Math.max(0.1, Math.min(10, newScaleY))

  // 更新缩放值
  scaleX.value = clampedScaleX
  scaleY.value = clampedScaleY

  // 如果是等比缩放模式，使用平均值
  if (proportionalScale.value) {
    const avgScale = (clampedScaleX + clampedScaleY) / 2
    scaleX.value = avgScale
    scaleY.value = avgScale
    uniformScale.value = avgScale
    tempUniformScale.value = avgScale.toFixed(2)
  }

  // 更新临时缩放值
  tempScaleX.value = scaleX.value.toFixed(2)
  tempScaleY.value = scaleY.value.toFixed(2)

  // 应用变换
  updateTransform()

  // 重新计算并显示实际分辨率
  updateResolutionDisplay()
}
>>>>>>> 40045255
</script>

<style scoped>
.properties-panel {
  width: 100%;
  height: 100%;
  background-color: #2a2a2a;
  border-radius: 4px;
  display: flex;
  flex-direction: column;
  overflow: hidden;
}

.panel-header {
  padding: 8px 12px;
  background-color: #333;
  border-bottom: 1px solid #555;
  flex-shrink: 0;
}

.panel-header h3 {
  margin: 0;
  font-size: 14px;
  color: #fff;
}

.panel-content {
  flex: 1;
  overflow-y: auto;
}

.empty-state {
  height: 100%;
  display: flex;
  flex-direction: column;
  align-items: center;
  justify-content: center;
  color: #888;
  text-align: center;
  padding: 20px;
}

.empty-state svg {
  margin-bottom: 16px;
  opacity: 0.6;
}

.empty-state p {
  margin: 4px 0;
}

.hint {
  font-size: 12px;
  opacity: 0.7;
}

.properties-content {
  padding: 8px 12px;
}

.property-section {
  margin-bottom: 12px;
}

.property-section h4 {
  margin: 0 0 8px 0;
  font-size: 12px;
  color: #ccc;
  text-transform: uppercase;
  letter-spacing: 0.5px;
  border-bottom: 1px solid #444;
  padding-bottom: 3px;
}

.property-item {
  display: flex;
  justify-content: space-between;
  align-items: center;
  margin-bottom: 6px;
  gap: 6px;
}

.property-item label {
  font-size: 12px;
  color: #aaa;
  flex-shrink: 0;
  min-width: 60px;
}

.property-value {
  font-size: 12px;
  color: #fff;
  text-align: right;
  word-break: break-all;
  flex: 1;
}

.property-input {
  background: #444;
  border: 1px solid #666;
  border-radius: 3px;
  color: #fff;
  font-size: 12px;
  padding: 4px 6px;
  flex: 1;
  min-width: 0;
}

.property-input:focus {
  outline: none;
  border-color: #4caf50;
}

/* 时长控制样式 */
.duration-controls {
  display: flex;
  align-items: center;
  gap: 8px;
  flex: 1;
}

.duration-unit {
  font-size: 12px;
  color: #999;
  min-width: 20px;
}

/* 倍速控制样式 */
.speed-controls {
  display: flex;
  align-items: center;
  gap: 8px;
  flex: 1;
}

/* 分段倍速滑块容器 */
.segmented-speed-container {
  position: relative;
  flex: 1;
  height: 40px;
  display: flex;
  align-items: center;
}

.segmented-speed-slider {
  width: 100%;
  height: 4px;
  background: #444;
  border-radius: 2px;
  outline: none;
  cursor: pointer;
  -webkit-appearance: none;
  position: relative;
  z-index: 2;
}

.segmented-speed-slider::-webkit-slider-thumb {
  -webkit-appearance: none;
  width: 16px;
  height: 16px;
  background: #ffffff;
  border-radius: 50%;
  cursor: pointer;
}

.segmented-speed-slider::-moz-range-thumb {
  width: 16px;
  height: 16px;
  background: #ffffff;
  border-radius: 50%;
  border: none;
  cursor: pointer;
}

/* 分段竖线 */
.speed-dividers {
  position: absolute;
  top: 50%;
  left: 0;
  right: 0;
  height: 12px;
  transform: translateY(-50%);
  pointer-events: none;
  z-index: 1;
}

.speed-divider {
  position: absolute;
  width: 1px;
  height: 100%;
  background: #666;
  transform: translateX(-50%);
}

/* 倍速输入框 */
.speed-input {
  background: #444;
  border: 1px solid #666;
  border-radius: 3px;
  color: #fff;
  font-size: 12px;
  font-weight: 600;
  padding: 4px 6px;
  min-width: 50px;
  max-width: 60px;
  text-align: center;
}

.speed-input:focus {
  outline: none;
  border-color: #ffffff;
}

.speed-input::-webkit-outer-spin-button,
.speed-input::-webkit-inner-spin-button {
  -webkit-appearance: none;
  margin: 0;
}



/* 位置控制样式 */
.position-controls {
  display: flex;
  align-items: center;
  gap: 8px;
  flex: 1;
}

.position-input-group {
  display: flex;
  align-items: center;
  gap: 4px;
  flex: 1;
}

.position-label {
  font-size: 11px;
  color: #999;
  min-width: 12px;
  text-align: center;
}



/* 复选框样式 */
.checkbox-input {
  width: 16px;
  height: 16px;
  accent-color: #ffffff;
  cursor: pointer;
}



.scale-controls,
.rotation-controls,
.opacity-controls {
  display: flex;
  align-items: center;
  gap: 6px;
  flex: 1;
}

.scale-slider,
.rotation-slider,
.opacity-slider {
  flex: 1;
  height: 4px;
  background: #444;
  border-radius: 2px;
  outline: none;
  -webkit-appearance: none;
}

.scale-slider::-webkit-slider-thumb,
.rotation-slider::-webkit-slider-thumb,
.opacity-slider::-webkit-slider-thumb {
  -webkit-appearance: none;
  width: 12px;
  height: 12px;
  background: #2196f3;
  border-radius: 50%;
  cursor: pointer;
}

.scale-slider::-moz-range-thumb,
.rotation-slider::-moz-range-thumb,
.opacity-slider::-moz-range-thumb {
  width: 12px;
  height: 12px;
  background: #2196f3;
  border-radius: 50%;
  cursor: pointer;
  border: none;
}

<<<<<<< HEAD
/* 分辨率显示样式 */
.resolution-display {
=======
.scale-value,
.rotation-value,
.opacity-value {
  font-size: 11px;
  color: #fff;
  min-width: 40px;
  text-align: right;
}

.action-buttons {
  display: flex;
  flex-direction: column;
  gap: 8px;
}

.action-btn {
  background: #555;
  border: none;
  border-radius: 4px;
  color: white;
  padding: 8px 12px;
  cursor: pointer;
  display: flex;
  align-items: center;
  justify-content: center;
  gap: 6px;
  font-size: 12px;
  transition: background-color 0.2s;
}

.action-btn:hover {
  background: #666;
}

.action-btn.danger {
  background: #f44336;
}

.action-btn.danger:hover {
  background: #d32f2f;
}

/* 分辨率控件样式 */
.resolution-controls {
  display: flex;
  flex-direction: column;
  gap: 6px;
}

.resolution-inputs {
  display: flex;
  align-items: center;
  gap: 8px;
}

.resolution-input-group {
  display: flex;
  flex-direction: column;
  align-items: center;
  gap: 2px;
}

.resolution-label {
  font-size: 10px;
  color: #ccc;
  margin: 0;
}

.resolution-input {
>>>>>>> 40045255
  background: #444;
  border: 1px solid #666;
  border-radius: 4px;
  color: #fff;
  font-size: 12px;
  padding: 6px 8px;
  text-align: center;
  font-family: monospace;
}

/* 自定义滚动条样式 */
::-webkit-scrollbar {
  width: 8px;
  height: 8px;
}

::-webkit-scrollbar-track {
  background: #1a1a1a;
  border-radius: 4px;
}

::-webkit-scrollbar-thumb {
  background: #555;
  border-radius: 4px;
  border: 1px solid #333;
}

::-webkit-scrollbar-thumb:hover {
  background: #666;
}

::-webkit-scrollbar-corner {
  background: #1a1a1a;
}
</style><|MERGE_RESOLUTION|>--- conflicted
+++ resolved
@@ -237,6 +237,102 @@
               {{ currentResolution.width }} × {{ currentResolution.height }}
             </div>
           </div>
+        </div>
+
+        <!-- 布局控制 -->
+        <div class="property-section">
+          <h4>布局控制</h4>
+
+          <!-- 水平对齐 -->
+          <div class="property-item">
+            <label>水平对齐</label>
+            <div class="alignment-controls">
+              <button
+                @click="alignHorizontal('left')"
+                class="align-btn"
+                title="左对齐"
+              >
+                <svg width="16" height="16" viewBox="0 0 16 16" fill="currentColor">
+                  <rect x="2" y="4" width="8" height="2"/>
+                  <rect x="2" y="7" width="6" height="2"/>
+                  <rect x="2" y="10" width="10" height="2"/>
+                  <line x1="1" y1="2" x2="1" y2="14" stroke="currentColor" stroke-width="1"/>
+                </svg>
+              </button>
+              <button
+                @click="alignHorizontal('center')"
+                class="align-btn"
+                title="水平居中"
+              >
+                <svg width="16" height="16" viewBox="0 0 16 16" fill="currentColor">
+                  <rect x="4" y="4" width="8" height="2"/>
+                  <rect x="5" y="7" width="6" height="2"/>
+                  <rect x="3" y="10" width="10" height="2"/>
+                  <line x1="8" y1="2" x2="8" y2="14" stroke="currentColor" stroke-width="1"/>
+                </svg>
+              </button>
+              <button
+                @click="alignHorizontal('right')"
+                class="align-btn"
+                title="右对齐"
+              >
+                <svg width="16" height="16" viewBox="0 0 16 16" fill="currentColor">
+                  <rect x="6" y="4" width="8" height="2"/>
+                  <rect x="8" y="7" width="6" height="2"/>
+                  <rect x="4" y="10" width="10" height="2"/>
+                  <line x1="15" y1="2" x2="15" y2="14" stroke="currentColor" stroke-width="1"/>
+                </svg>
+              </button>
+            </div>
+          </div>
+
+          <!-- 垂直对齐 -->
+          <div class="property-item">
+            <label>垂直对齐</label>
+            <div class="alignment-controls">
+              <button
+                @click="alignVertical('top')"
+                class="align-btn"
+                title="顶对齐"
+              >
+                <svg width="16" height="16" viewBox="0 0 16 16" fill="currentColor">
+                  <rect x="4" y="2" width="2" height="8"/>
+                  <rect x="7" y="2" width="2" height="6"/>
+                  <rect x="10" y="2" width="2" height="10"/>
+                  <line x1="2" y1="1" x2="14" y2="1" stroke="currentColor" stroke-width="1"/>
+                </svg>
+              </button>
+              <button
+                @click="alignVertical('middle')"
+                class="align-btn"
+                title="垂直居中"
+              >
+                <svg width="16" height="16" viewBox="0 0 16 16" fill="currentColor">
+                  <rect x="4" y="4" width="2" height="8"/>
+                  <rect x="7" y="5" width="2" height="6"/>
+                  <rect x="10" y="3" width="2" height="10"/>
+                  <line x1="2" y1="8" x2="14" y2="8" stroke="currentColor" stroke-width="1"/>
+                </svg>
+              </button>
+              <button
+                @click="alignVertical('bottom')"
+                class="align-btn"
+                title="底对齐"
+              >
+                <svg width="16" height="16" viewBox="0 0 16 16" fill="currentColor">
+                  <rect x="4" y="6" width="2" height="8"/>
+                  <rect x="7" y="8" width="2" height="6"/>
+                  <rect x="10" y="4" width="2" height="10"/>
+                  <line x1="2" y1="15" x2="14" y2="15" stroke="currentColor" stroke-width="1"/>
+                </svg>
+              </button>
+            </div>
+          </div>
+        </div>
+
+        <!-- 变换属性 -->
+        <div class="property-section">
+          <h4>变换</h4>
 
           <div class="property-item">
             <label>旋转</label>
@@ -635,7 +731,6 @@
 }
 
 
-<<<<<<< HEAD
 
 // 实现对齐功能（基于项目坐标系：中心为原点）
 const alignHorizontal = (alignment: 'left' | 'center' | 'right') => {
@@ -711,83 +806,6 @@
 }
 
 
-=======
-  // 从 store 获取视频原始分辨率
-  const originalResolution = videoStore.getVideoOriginalResolution(selectedClip.value.id)
-
-  const scaledWidth = Math.round(originalResolution.width * selectedClip.value.transform.scaleX)
-  const scaledHeight = Math.round(originalResolution.height * selectedClip.value.transform.scaleY)
-
-  return { width: scaledWidth, height: scaledHeight }
-}
-
-// 更新分辨率显示
-const updateResolutionDisplay = () => {
-  const resolution = getCurrentResolution()
-
-  console.log('🔄 更新属性面板分辨率显示:')
-  console.log('  - 计算的分辨率:', resolution)
-  console.log('  - 更新前的输入框值:', {
-    width: tempResolutionWidth.value,
-    height: tempResolutionHeight.value
-  })
-
-  tempResolutionWidth.value = resolution.width.toString()
-  tempResolutionHeight.value = resolution.height.toString()
-
-  console.log('  - 更新后的输入框值:', {
-    width: tempResolutionWidth.value,
-    height: tempResolutionHeight.value
-  })
-}
-
-// 确认分辨率输入
-const confirmResolutionFromInput = () => {
-  if (!selectedClip.value) return
-
-  const newWidth = parseInt(tempResolutionWidth.value)
-  const newHeight = parseInt(tempResolutionHeight.value)
-
-  if (isNaN(newWidth) || isNaN(newHeight) || newWidth <= 0 || newHeight <= 0) {
-    // 如果输入无效，恢复到当前值
-    updateResolutionDisplay()
-    return
-  }
-
-  // 从 store 获取视频原始分辨率
-  const originalResolution = videoStore.getVideoOriginalResolution(selectedClip.value.id)
-
-  const newScaleX = newWidth / originalResolution.width
-  const newScaleY = newHeight / originalResolution.height
-
-  // 限制缩放范围
-  const clampedScaleX = Math.max(0.1, Math.min(10, newScaleX))
-  const clampedScaleY = Math.max(0.1, Math.min(10, newScaleY))
-
-  // 更新缩放值
-  scaleX.value = clampedScaleX
-  scaleY.value = clampedScaleY
-
-  // 如果是等比缩放模式，使用平均值
-  if (proportionalScale.value) {
-    const avgScale = (clampedScaleX + clampedScaleY) / 2
-    scaleX.value = avgScale
-    scaleY.value = avgScale
-    uniformScale.value = avgScale
-    tempUniformScale.value = avgScale.toFixed(2)
-  }
-
-  // 更新临时缩放值
-  tempScaleX.value = scaleX.value.toFixed(2)
-  tempScaleY.value = scaleY.value.toFixed(2)
-
-  // 应用变换
-  updateTransform()
-
-  // 重新计算并显示实际分辨率
-  updateResolutionDisplay()
-}
->>>>>>> 40045255
 </script>
 
 <style scoped>
@@ -1085,80 +1103,8 @@
   border: none;
 }
 
-<<<<<<< HEAD
 /* 分辨率显示样式 */
 .resolution-display {
-=======
-.scale-value,
-.rotation-value,
-.opacity-value {
-  font-size: 11px;
-  color: #fff;
-  min-width: 40px;
-  text-align: right;
-}
-
-.action-buttons {
-  display: flex;
-  flex-direction: column;
-  gap: 8px;
-}
-
-.action-btn {
-  background: #555;
-  border: none;
-  border-radius: 4px;
-  color: white;
-  padding: 8px 12px;
-  cursor: pointer;
-  display: flex;
-  align-items: center;
-  justify-content: center;
-  gap: 6px;
-  font-size: 12px;
-  transition: background-color 0.2s;
-}
-
-.action-btn:hover {
-  background: #666;
-}
-
-.action-btn.danger {
-  background: #f44336;
-}
-
-.action-btn.danger:hover {
-  background: #d32f2f;
-}
-
-/* 分辨率控件样式 */
-.resolution-controls {
-  display: flex;
-  flex-direction: column;
-  gap: 6px;
-}
-
-.resolution-inputs {
-  display: flex;
-  align-items: center;
-  gap: 8px;
-}
-
-.resolution-input-group {
-  display: flex;
-  flex-direction: column;
-  align-items: center;
-  gap: 2px;
-}
-
-.resolution-label {
-  font-size: 10px;
-  color: #ccc;
-  margin: 0;
-}
-
-.resolution-input {
->>>>>>> 40045255
   background: #444;
   border: 1px solid #666;
   border-radius: 4px;
